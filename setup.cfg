--- conflicted
+++ resolved
@@ -37,43 +37,13 @@
     tests*
 
 [options.extras_require]
-<<<<<<< HEAD
 docs =
-    jaraco.packaging>=8.2
+    jaraco.packaging>=9
     rst.linker>=1.9
-    sphinx<4.4  # 4.4 does not detect TypeVars correctly
+    sphinx
 testing =
     pytest>=6
     pytest-checkdocs>=2.4
     pytest-cov
-    pytest-enabler>=1.0.1
-    pytest-mypy
-=======
-testing =
-	# upstream
-	pytest >= 6
-	pytest-checkdocs >= 2.4
-	pytest-flake8
-	# workaround for tholo/pytest-flake8#87
-	flake8 < 5
-	pytest-black >= 0.3.7; \
-		# workaround for jaraco/skeleton#22
-		python_implementation != "PyPy"
-	pytest-cov
-	pytest-mypy >= 0.9.1; \
-		# workaround for jaraco/skeleton#22
-		python_implementation != "PyPy"
-	pytest-enabler >= 1.3
-
-	# local
-
-docs =
-	# upstream
-	sphinx
-	jaraco.packaging >= 9
-	rst.linker >= 1.9
-
-	# local
-
-[options.entry_points]
->>>>>>> 47c2cb32
+    pytest-enabler>=1.3
+    pytest-mypy>=0.9.1;python_implementation != "PyPy"